# Lance-Ray Integration

A Python library that provides seamless integration between [Ray](https://ray.io/) and [Lance](https://lancedb.github.io/lance/) for distributed columnar data processing.

## Overview

Lance-Ray combines the distributed computing capabilities of Ray with the efficient columnar storage format of Lance, enabling scalable data processing workflows with optimal performance.

## Features

- **Distributed Lance Operations**: Leverage Ray's distributed computing for Lance dataset operations
- **Seamless Data Conversion**: Easy conversion between Ray datasets and Lance datasets
- **Optimized I/O**: Efficient reading and writing of Lance datasets with Ray integration
- **Schema Validation**: Automatic schema compatibility checking between Ray and Lance
- **Flexible Filtering**: Support for complex filtering operations on distributed Lance data

## Installation

### Basic Installation
```bash
# Clone the repository
git clone https://github.com/lancedb/lance-ray.git
cd lance-ray

<<<<<<< HEAD
# if uv is not installed 
pip install uv

# if 'uv' command is not recognized (especially on windows)
#then restart your terminal or use:
#python -m uv pip install -e . 

=======
# Install UV (if not already installed)
pip install uv

# Install in editable mode
>>>>>>> be0fb18f
uv pip install -e .
```

<<<<<<< HEAD
# Or install with development dependencies

# if 'uv' is not installed 
pip install uv

# If 'uv' command is still not recognized (especially on Windows),
# try restarting your terminal or use:
# python -m uv pip install -e ".[dev]"

=======
### Development Installation (with all dependencies)
```bash

# Clone the repository
git clone https://github.com/lancedb/lance-ray.git
cd lance-ray

# Install UV (if not already installed)
pip install uv

# Install with development dependencies
>>>>>>> be0fb18f
uv pip install -e ".[dev]"
```

### Windows Specific Instructions
```bash
# If 'uv' command is still not recognized (especially on Windows),
# try restarting your terminal or use:
# Basic installation
python -m uv pip install -e .

# Development installation
python -m uv pip install -e ".[dev]"

```


## Requirements

- Python >= 3.10
- Ray >= 2.40.0
- PyLance >= 0.30.0
- PyArrow >= 17.0.0
- Pandas >= 2.2.0
- NumPy >= 2.0.0

## Quick Start

```python
import ray
from lance_ray import read_lance, write_lance

# Initialize Ray
ray.init()

# Create a Ray dataset
data = ray.data.range(1000).map(lambda row: {"id": row["id"], "value": row["id"] * 2})

# Write to Lance format
write_lance(data, "my_dataset.lance")

# Read Lance dataset back as Ray dataset
ray_dataset = read_lance("my_dataset.lance")

# Perform distributed operations
result = ray_dataset.filter(lambda row: row["value"] > 100).count()
print(f"Filtered count: {result}")
```

## API Reference

### I/O Functions

#### `read_lance(uri, *, columns=None, filter=None, storage_options=None, **kwargs)`

Read a Lance dataset and return a Ray Dataset.

**Parameters:**
- `uri`: The URI of the Lance dataset to read from
- `columns`: Optional list of column names to read
- `filter`: Optional filter expression to apply
- `storage_options`: Optional storage configuration dictionary
- `scanner_options`: Optional scanner configuration dictionary
- `ray_remote_args`: Optional kwargs for Ray remote tasks
- `concurrency`: Optional maximum number of concurrent Ray tasks
- `override_num_blocks`: Optional override for number of output blocks

**Returns:** Ray Dataset

#### `write_lance(ds, path, *, schema=None, mode="create", **kwargs)`

Write a Ray Dataset to Lance format.

**Parameters:**
- `ds`: Ray Dataset to write
- `path`: Path to the destination Lance dataset
- `schema`: Optional PyArrow schema
- `mode`: Write mode - "create", "append", or "overwrite"
- `min_rows_per_file`: Minimum rows per file (default: 1024 * 1024)
- `max_rows_per_file`: Maximum rows per file (default: 64 * 1024 * 1024)
- `data_storage_version`: Optional data storage version
- `storage_options`: Optional storage configuration dictionary
- `ray_remote_args`: Optional kwargs for Ray remote tasks
- `concurrency`: Optional maximum number of concurrent Ray tasks

**Returns:** None

## Examples

### Basic Usage

```python
import pandas as pd
import ray
from lance_ray import read_lance, write_lance

# Initialize Ray
ray.init()

# Create sample data
sample_data = {
    "user_id": range(100),
    "name": [f"User_{i}" for i in range(100)],
    "age": [20 + (i % 50) for i in range(100)],
    "score": [50.0 + (i % 100) * 0.5 for i in range(100)],
}
df = pd.DataFrame(sample_data)

# Create Ray dataset
ds = ray.data.from_pandas(df)

# Write to Lance format
write_lance(ds, "sample_dataset.lance")

# Read Lance dataset back
ds = read_lance("sample_dataset.lance")

# Perform distributed operations
filtered_ds = ds.filter(lambda row: row["age"] > 30)
print(f"Filtered count: {filtered_ds.count()}")

# Read with column selection and filtering
ds_filtered = read_lance(
    "sample_dataset.lance",
    columns=["user_id", "name", "score"],
    filter="score > 75.0"
)
print(f"Schema: {ds_filtered.schema()}")
```

### Advanced Usage

```python
# Write with custom options
write_lance(
    ds,
    "dataset.lance",
    mode="overwrite",
    min_rows_per_file=1000,
    max_rows_per_file=50000,
    data_storage_version="stable"
)

# Read with storage options and concurrency control
ds = read_lance(
    "s3://bucket/dataset.lance",
    storage_options={"aws_access_key_id": "...", "aws_secret_access_key": "..."},
    concurrency=10,
    ray_remote_args={"num_cpus": 2}
)
```

See the `examples/` directory for more comprehensive usage examples:

- `basic_usage.py`: Basic Ray-Lance integration workflow

## Development

### Setup Development Environment

```bash
# Clone the repository
git clone https://github.com/lance-ray/lance-ray.git
cd lance-ray

# Install in development mode
uv pip install -e ".[dev]"

```

### Running Tests

```bash
# Run all tests
uv run pytest

# Run with coverage
uv run pytest --cov=lance_ray


### Code Quality

```bash
# Format code
uv run ruff format lance_ray/ tests/ examples/

# Lint code
uv run ruff check lance_ray/ tests/ examples/

```

## Contributing

1. Fork the repository
2. Create a feature branch (`git checkout -b feature-name`)
3. Make your changes
4. Add tests for new functionality
5. Run the test suite and ensure all tests pass
6. Submit a pull request

## License

This project is licensed under the Apache License 2.0 - see the [LICENSE](LICENSE) file for details.

## Acknowledgments

- [Ray](https://ray.io/) for distributed computing framework
- [Lance](https://lancedb.github.io/lance/) for columnar storage format
- [Apache Arrow](https://arrow.apache.org/) for in-memory data structures<|MERGE_RESOLUTION|>--- conflicted
+++ resolved
@@ -22,37 +22,20 @@
 git clone https://github.com/lancedb/lance-ray.git
 cd lance-ray
 
-<<<<<<< HEAD
-# if uv is not installed 
+### Install UV (if not already installed)
+
+```bash
 pip install uv
 
 # if 'uv' command is not recognized (especially on windows)
-#then restart your terminal or use:
-#python -m uv pip install -e . 
-
-=======
-# Install UV (if not already installed)
-pip install uv
+python -m uv pip install -e . 
 
 # Install in editable mode
->>>>>>> be0fb18f
 uv pip install -e .
 ```
 
-<<<<<<< HEAD
-# Or install with development dependencies
-
-# if 'uv' is not installed 
-pip install uv
-
-# If 'uv' command is still not recognized (especially on Windows),
-# try restarting your terminal or use:
-# python -m uv pip install -e ".[dev]"
-
-=======
 ### Development Installation (with all dependencies)
 ```bash
-
 # Clone the repository
 git clone https://github.com/lancedb/lance-ray.git
 cd lance-ray
@@ -61,7 +44,7 @@
 pip install uv
 
 # Install with development dependencies
->>>>>>> be0fb18f
+
 uv pip install -e ".[dev]"
 ```
 
